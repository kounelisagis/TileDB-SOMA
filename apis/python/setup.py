--- conflicted
+++ resolved
@@ -342,13 +342,8 @@
         "scanpy>=1.9.2",
         "scipy",
         # Note: the somacore version is in .pre-commit-config.yaml too
-<<<<<<< HEAD
         "somacore @ git+https://github.com/single-cell-data/SOMA.git@e7b9379",  # DO NOT MERGE TO MAIN
-        "tiledb~=0.30.1",
-=======
-        "somacore==1.0.13",
         "tiledb~=0.31.0",
->>>>>>> 274c6f49
         "typing-extensions",  # Note "-" even though `import typing_extensions`
     ],
     extras_require={
